--- conflicted
+++ resolved
@@ -148,10 +148,7 @@
     parser.add_argument('-r', '--run', help='Run number', required=True, type=int)
     parser.add_argument('-d', '--det_type', help='Detector name, e.g epix10k2M or jungfrau4M', required=True, type=str)
     parser.add_argument('--tag', help='Suffix extension for stream file', required=True, type=str)
-<<<<<<< HEAD
     parser.add_argument('--tag_cxi', help='Tag to identify input CXI files', required=False, type=str)
-=======
->>>>>>> 90dd9ded
     parser.add_argument('--taskdir', help='Base directory for indexing results', required=True, type=str)
     parser.add_argument('--report', help='Report indexing results to summary file and elog', action='store_true')
     parser.add_argument('--update_url', help='URL for communicating with elog', required=False, type=str)
@@ -169,13 +166,9 @@
 if __name__ == '__main__':
     
     params = parse_input()
-<<<<<<< HEAD
-    indexer_obj = Indexer(exp=params.exp, run=params.run, det_type=params.det_type, taskdir=params.taskdir, geom=params.geom, 
+    
+    indexer_obj = Indexer(exp=params.exp, run=params.run, det_type=params.det_type, tag=params.tag, taskdir=params.taskdir, geom=params.geom, 
                           cell=params.cell, int_rad=params.int_rad, methods=params.methods, tolerance=params.tolerance, tag_cxi=params.tag_cxi,
-=======
-    indexer_obj = Indexer(exp=params.exp, run=params.run, det_type=params.det_type, tag=params.tag, taskdir=params.taskdir, geom=params.geom, 
-                          cell=params.cell, int_rad=params.int_rad, methods=params.methods, tolerance=params.tolerance, 
->>>>>>> 90dd9ded
                           no_revalidate=params.no_revalidate, multi=params.multi, profile=params.profile)
     if not params.report:
         indexer_obj.write_exe()
